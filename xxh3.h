--- conflicted
+++ resolved
@@ -671,15 +671,10 @@
                 const void* restrict secret, size_t nbStripes)
 {
     size_t n;
-<<<<<<< HEAD
-    /* Clang doesn't unroll this loop without the pragma. Unrolling can be up to 1.4x faster. */
-#if defined(__clang__) && !defined(__ARM_ARCH) && !XXH_REROLL
-=======
     /* Clang doesn't unroll this loop without the pragma. Unrolling can be up to 1.4x faster.
      * The unroll statement seems detrimental for WASM (@aras-p) and ARM though.
      */
 #if defined(__clang__) && !defined(__OPTIMIZE_SIZE__) && !defined(__ARM_ARCH) && !defined(__EMSCRIPTEN__)
->>>>>>> 41ebe39b
 #  pragma clang loop unroll(enable)
 #endif
 
@@ -840,36 +835,6 @@
     const BYTE* const p = (const BYTE*)data;
     const char* const key = (const char*)secret;
 
-<<<<<<< HEAD
-    if (len <= 16) return XXH3_len_0to16_64b(data, len, seed);
-    if (len > 128) return XXH3_hashLong_64b(data, len, seed);
-    {   U64 acc = len * PRIME64_1;
-        if (XXH_REROLL) {
-            size_t i = ((len & 127) - 1) / 32;
-            do {
-                acc += XXH3_mix16B(p + (i * 16), key + (i * 32), seed);
-                acc += XXH3_mix16B(p + len - ((i * 16) + 16), key + (i * 32) + 16, seed);
-            } while (i-- > 0);
-        } else {
-            if (len > 32) {
-                if (len > 64) {
-                    if (len > 96) {
-                        acc += XXH3_mix16B(p+48, key+96, seed);
-                        acc += XXH3_mix16B(p+len-64, key+112, seed);
-                    }
-
-                    acc += XXH3_mix16B(p+32, key+64, seed);
-                    acc += XXH3_mix16B(p+len-48, key+80, seed);
-                }
-
-                acc += XXH3_mix16B(p+16, key+32, seed);
-                acc += XXH3_mix16B(p+len-32, key+48, seed);
-            }
-
-            acc += XXH3_mix16B(p+0, key+0, seed);
-            acc += XXH3_mix16B(p+len-16, key+16, seed);
-        }
-=======
     assert(secretSize >= XXH3_SECRET_SIZE_MIN); (void)secretSize;
     assert(16 < len && len <= 128);
 
@@ -889,7 +854,6 @@
         acc += XXH3_mix16B(p+0, key+0, seed);
         acc += XXH3_mix16B(p+len-16, key+16, seed);
 
->>>>>>> 41ebe39b
         return XXH3_avalanche(acc);
     }
 }
@@ -1238,31 +1202,10 @@
 XXH3_128bits_withSeed(const void* data, size_t len, XXH64_hash_t seed)
 {
     if (len <= 16) return XXH3_len_0to16_128b(data, len, seed);
-    if (len > 128) return XXH3_hashLong_128b(data, len, seed);
 
     {   U64 acc1 = PRIME64_1 * (len + seed);
         U64 acc2 = 0;
         const BYTE* const p = (const BYTE*)data;
-<<<<<<< HEAD
-        const char* const key = (const char*)kKey;
-        if (XXH_REROLL) {
-            size_t i = ((len & 127) - 1) / 32;
-            do {
-                acc1 += XXH3_mix16B(p + (i * 16), key + (i * 32), seed);
-                acc2 += XXH3_mix16B(p + len - ((i * 16) + 16), key + (i * 32) + 16, seed);
-            } while (i-- > 0);
-        } else {
-            if (len > 32) {
-                if (len > 64) {
-                    if (len > 96) {
-
-                        acc1 += XXH3_mix16B(p+48, key+96, seed);
-                        acc2 += XXH3_mix16B(p+len-64, key+112, seed);
-                    }
-
-                    acc1 += XXH3_mix16B(p+32, key+64, seed);
-                    acc2 += XXH3_mix16B(p+len-48, key+80, seed);
-=======
         const char* const key = (const char*)kSecret;
         if (len > 32) {
             if (len > 64) {
@@ -1271,22 +1214,19 @@
 
                     acc1 += XXH3_mix16B(p+48, key+96, seed);
                     acc2 += XXH3_mix16B(p+len-64, key+112, seed);
->>>>>>> 41ebe39b
                 }
 
-                acc1 += XXH3_mix16B(p+16, key+32, seed);
-                acc2 += XXH3_mix16B(p+len-32, key+48, seed);
-
-<<<<<<< HEAD
+                acc1 += XXH3_mix16B(p+32, key+64, seed);
+                acc2 += XXH3_mix16B(p+len-48, key+80, seed);
             }
 
-            acc1 += XXH3_mix16B(p+0, key+0, seed);
-            acc2 += XXH3_mix16B(p+len-16, key+16, seed);
-=======
             acc1 += XXH3_mix16B(p+16, key+32, seed);
             acc2 += XXH3_mix16B(p+len-32, key+48, seed);
->>>>>>> 41ebe39b
         }
+
+        acc1 += XXH3_mix16B(p+0, key+0, seed);
+        acc2 += XXH3_mix16B(p+len-16, key+16, seed);
+
         {   U64 const part1 = acc1 + acc2;
             U64 const part2 = (acc1 * PRIME64_3) + (acc2 * PRIME64_4) + ((len - seed) * PRIME64_2);
             XXH128_hash_t const h128 = { XXH3_avalanche(part1), (XXH64_hash_t)0 - XXH3_avalanche(part2) };
