--- conflicted
+++ resolved
@@ -158,21 +158,12 @@
 /* ==========================================
  * Vectorization detection
  * ========================================== */
-<<<<<<< HEAD
-#define XXH_SCALAR 0 /* Portable scalar version */
-#define XXH_SSE2   1 /* SSE2 for Pentium 4 and all x86_64 */
-#define XXH_AVX2   2 /* AVX2 for Haswell and Bulldozer */
-#define XXH_AVX512 3 /* AVX512 for Skylake and Icelake */
-#define XXH_NEON   4 /* NEON for most ARMv7-A and all AArch64 */
-#define XXH_VSX    5 /* VSX and ZVector for POWER8/z13 */
-=======
 #define XXH_SCALAR 0  /* Portable scalar version */
 #define XXH_SSE2   1  /* SSE2 for Pentium 4 and all x86_64 */
 #define XXH_AVX2   2  /* AVX2 for Haswell and Bulldozer */
-#define XXH_NEON   3  /* NEON for most ARMv7-A and all AArch64 */
-#define XXH_VSX    4  /* VSX and ZVector for POWER8/z13 */
-#define XXH_AVX512 5  /* AVX512 for Skylake and Icelake */
->>>>>>> 27e33ac1
+#define XXH_AVX512 3  /* AVX512 for Skylake and Icelake */
+#define XXH_NEON   4  /* NEON for most ARMv7-A and all AArch64 */
+#define XXH_VSX    5  /* VSX and ZVector for POWER8/z13 */
 
 #ifndef XXH_VECTOR    /* can be defined on command line */
 #  if defined(__AVX512F__)
