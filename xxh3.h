--- conflicted
+++ resolved
@@ -33,19 +33,12 @@
  *   - xxHash source repository: https://github.com/Cyan4973/xxHash
  */
 
-<<<<<<< HEAD
-/*
- * Note:
- * This file is separated for development purposes.
+/*
+ * Note: This file is separated for development purposes.
  * It will be integrated into `xxhash.h` when development stage is completed.
- */
-=======
-/* This file is separated for development purposes.
-   It will be integrated into `xxhash.h` when development stage is completed.
-
-   Credit : most of the work on vectorial and asm variants comes from @easyaspi314
-*/
->>>>>>> ac72d48e
+ *
+ * Credit: most of the work on vectorial and asm variants comes from @easyaspi314
+ */
 
 #ifndef XXH3_H_1397135465
 #define XXH3_H_1397135465
