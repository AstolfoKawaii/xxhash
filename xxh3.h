/*
   xxHash - Extremely Fast Hash algorithm
   Development source file for `xxh3`
   Copyright (C) 2019-present, Yann Collet.

   BSD 2-Clause License (http://www.opensource.org/licenses/bsd-license.php)

   Redistribution and use in source and binary forms, with or without
   modification, are permitted provided that the following conditions are
   met:

       * Redistributions of source code must retain the above copyright
   notice, this list of conditions and the following disclaimer.
       * Redistributions in binary form must reproduce the above
   copyright notice, this list of conditions and the following disclaimer
   in the documentation and/or other materials provided with the
   distribution.

   THIS SOFTWARE IS PROVIDED BY THE COPYRIGHT HOLDERS AND CONTRIBUTORS
   "AS IS" AND ANY EXPRESS OR IMPLIED WARRANTIES, INCLUDING, BUT NOT
   LIMITED TO, THE IMPLIED WARRANTIES OF MERCHANTABILITY AND FITNESS FOR
   A PARTICULAR PURPOSE ARE DISCLAIMED. IN NO EVENT SHALL THE COPYRIGHT
   OWNER OR CONTRIBUTORS BE LIABLE FOR ANY DIRECT, INDIRECT, INCIDENTAL,
   SPECIAL, EXEMPLARY, OR CONSEQUENTIAL DAMAGES (INCLUDING, BUT NOT
   LIMITED TO, PROCUREMENT OF SUBSTITUTE GOODS OR SERVICES; LOSS OF USE,
   DATA, OR PROFITS; OR BUSINESS INTERRUPTION) HOWEVER CAUSED AND ON ANY
   THEORY OF LIABILITY, WHETHER IN CONTRACT, STRICT LIABILITY, OR TORT
   (INCLUDING NEGLIGENCE OR OTHERWISE) ARISING IN ANY WAY OUT OF THE USE
   OF THIS SOFTWARE, EVEN IF ADVISED OF THE POSSIBILITY OF SUCH DAMAGE.

   You can contact the author at :
   - xxHash source repository : https://github.com/Cyan4973/xxHash
*/

/* Note :
   This file is separated for development purposes.
   It will be integrated into `xxhash.c` when development phase is complete.
*/

#ifndef XXH3_H
#define XXH3_H


/* ===   Dependencies   === */

#undef XXH_INLINE_ALL   /* in case it's already defined */
#define XXH_INLINE_ALL
#include "xxhash.h"

#undef NDEBUG   /* avoid redefinition */
#define NDEBUG
#include <assert.h>


/* ===   Compiler versions   === */

#if !(defined (__STDC_VERSION__) && __STDC_VERSION__ >= 199901L)   /* C99+ */
#  define restrict   /* disable */
#endif

#if defined(__GNUC__)
#  if defined(__SSE2__)
#    include <x86intrin.h>
#  elif defined(__ARM_NEON__) || defined(__ARM_NEON)
#    define inline __inline__ /* clang bug */
#    include <arm_neon.h>
#    undef inline
#  endif
#  define ALIGN(n)      __attribute__ ((aligned(n)))
#elif defined(_MSC_VER)
#  include <intrin.h>
#  define ALIGN(n)      __declspec(align(n))
#else
#  define ALIGN(n)   /* disabled */
#endif



/* ==========================================
 * Vectorization detection
 * ========================================== */
#define XXH_SCALAR 0
#define XXH_SSE2   1
#define XXH_AVX2   2
#define XXH_NEON   3

#ifndef XXH_VECTOR    /* can be defined on command line */
#  if defined(__AVX2__)
#    define XXH_VECTOR XXH_AVX2
#  elif defined(__SSE2__)
#    define XXH_VECTOR XXH_SSE2
/* msvc support maybe later */
#  elif defined(__GNUC__) \
  && (defined(__ARM_NEON__) || defined(__ARM_NEON)) \
  && defined(__LITTLE_ENDIAN__) /* ARM big endian is a thing */
#    define XXH_VECTOR XXH_NEON
#  else
#    define XXH_VECTOR XXH_SCALAR
#  endif
#endif

/* U64 XXH_mult32to64(U32 a, U64 b) { return (U64)a * (U64)b; } */
#ifdef _MSC_VER
#   include <intrin.h>
    /* MSVC doesn't do a good job with the mull detection. */
#   define XXH_mult32to64 __emulu
#else
#   define XXH_mult32to64(x, y) ((U64)((x) & 0xFFFFFFFF) * (U64)((y) & 0xFFFFFFFF))
#endif


/* ==========================================
 * XXH3 default settings
 * ========================================== */

#define KEYSET_DEFAULT_SIZE 48   /* minimum 32 */


ALIGN(64) static const U32 kKey[KEYSET_DEFAULT_SIZE] = {
    0xb8fe6c39,0x23a44bbe,0x7c01812c,0xf721ad1c,
    0xded46de9,0x839097db,0x7240a4a4,0xb7b3671f,
    0xcb79e64e,0xccc0e578,0x825ad07d,0xccff7221,
    0xb8084674,0xf743248e,0xe03590e6,0x813a264c,
    0x3c2852bb,0x91c300cb,0x88d0658b,0x1b532ea3,
    0x71644897,0xa20df94e,0x3819ef46,0xa9deacd8,
    0xa8fa763f,0xe39c343f,0xf9dcbbc7,0xc70b4f1d,
    0x8a51e04b,0xcdb45931,0xc89f7ec9,0xd9787364,

    0xeac5ac83,0x34d3ebc3,0xc581a0ff,0xfa1363eb,
    0x170ddd51,0xb7f0da49,0xd3165526,0x29d4689e,
    0x2b16be58,0x7d47a1fc,0x8ff8b8d1,0x7ad031ce,
    0x45cb3a8f,0x95160428,0xafd7fbca,0xbb4b407e,
};


#if defined(__GNUC__) && defined(__i386__)
/* GCC is stupid and tries to vectorize this.
 * This tells GCC that it is wrong. */
__attribute__((__target__("no-sse")))
#endif
static U64
XXH3_mul128_fold64(U64 ll1, U64 ll2)
{
#if defined(__SIZEOF_INT128__) || (defined(_INTEGRAL_MAX_BITS) && _INTEGRAL_MAX_BITS >= 128)

    __uint128_t lll = (__uint128_t)ll1 * ll2;
    return (U64)lll ^ (U64)(lll >> 64);

#elif defined(_M_X64) || defined(_M_IA64)

#ifndef _MSC_VER
#   pragma intrinsic(_umul128)
#endif
    U64 llhigh;
    U64 const lllow = _umul128(ll1, ll2, &llhigh);
    return lllow ^ llhigh;

#elif defined(__aarch64__) && defined(__GNUC__)

    U64 llow;
    U64 llhigh;
    __asm__("umulh %0, %1, %2" : "=r" (llhigh) : "r" (ll1), "r" (ll2));
    __asm__("madd  %0, %1, %2, %3" : "=r" (llow) : "r" (ll1), "r" (ll2), "r" (llhigh));  /* <===================   to be modified => xor instead of add */
    return lllow;

    /* Do it out manually on 32-bit.
     * This is a modified, unrolled, widened, and optimized version of the
     * mulqdu routine from Hacker's Delight.
     *
     *   https://www.hackersdelight.org/hdcodetxt/mulqdu.c.txt
     *
     * This was modified to use U32->U64 multiplication instead
     * of U16->U32, to add the high and low values in the end,
     * be endian-independent, and I added a partial assembly
     * implementation for ARM. */

    /* An easy 128-bit folding multiply on ARMv6T2 and ARMv7-A/R can be done with
     * the mighty umaal (Unsigned Multiply Accumulate Accumulate Long) which takes 4 cycles
     * or less, doing a long multiply and adding two 32-bit integers:
     *
     *     void umaal(U32 *RdLo, U32 *RdHi, U32 Rn, U32 Rm)
     *     {
     *         U64 prodAcc = (U64)Rn * (U64)Rm;
     *         prodAcc += *RdLo;
     *         prodAcc += *RdHi;
     *         *RdLo = prodAcc & 0xFFFFFFFF;
     *         *RdHi = prodAcc >> 32;
     *     }
     *
     * This is compared to umlal which adds to a single 64-bit integer:
     *
     *     void umlal(U32 *RdLo, U32 *RdHi, U32 Rn, U32 Rm)
     *     {
     *         U64 prodAcc = (U64)Rn * (U64)Rm;
     *         prodAcc += (*RdLo | ((U64)*RdHi << 32);
     *         *RdLo = prodAcc & 0xFFFFFFFF;
     *         *RdHi = prodAcc >> 32;
     *     }
     *
     * Getting the compiler to emit them is like pulling teeth, and checking
     * for it is annoying because ARMv7-M lacks this instruction. However, it
     * is worth it, because this is an otherwise expensive operation. */

     /* GCC-compatible, ARMv6t2 or ARMv7+, non-M variant, and 32-bit */
#elif defined(__GNUC__) /* GCC-compatible */ \
    && defined(__ARM_ARCH) && !defined(__aarch64__) && !defined(__arm64__) /* 32-bit ARM */\
    && !defined(__ARM_ARCH_7M__) /* <- Not ARMv7-M  vv*/ \
        && !(defined(__TARGET_ARCH_ARM) && __TARGET_ARCH_ARM == 0 && __TARGET_ARCH_THUMB == 4) \
    && (defined(__ARM_ARCH_6T2__) || __ARM_ARCH > 6) /* ARMv6T2 or later */

    U32 w[4] = { 0 };
    U32 u[2] = { (U32)(ll1 >> 32), (U32)ll1 };
    U32 v[2] = { (U32)(ll2 >> 32), (U32)ll2 };
    U32 k;

    /* U64 t = (U64)u[1] * (U64)v[1];
     * w[3] = t & 0xFFFFFFFF;
     * k = t >> 32; */
    __asm__("umull %0, %1, %2, %3"
            : "=r" (w[3]), "=r" (k)
            : "r" (u[1]), "r" (v[1]));

    /* t = (U64)u[0] * (U64)v[1] + w[2] + k;
     * w[2] = t & 0xFFFFFFFF;
     * k = t >> 32; */
    __asm__("umaal %0, %1, %2, %3"
            : "+r" (w[2]), "+r" (k)
            : "r" (u[0]), "r" (v[1]));
    w[1] = k;
    k = 0;

    /* t = (U64)u[1] * (U64)v[0] + w[2] + k;
     * w[2] = t & 0xFFFFFFFF;
     * k = t >> 32; */
    __asm__("umaal %0, %1, %2, %3"
            : "+r" (w[2]), "+r" (k)
            : "r" (u[1]), "r" (v[0]));

    /* t = (U64)u[0] * (U64)v[0] + w[1] + k;
     * w[1] = t & 0xFFFFFFFF;
     * k = t >> 32; */
    __asm__("umaal %0, %1, %2, %3"
            : "+r" (w[1]), "+r" (k)
            : "r" (u[0]), "r" (v[0]));
    w[0] = k;

    return (w[1] | ((U64)w[0] << 32)) ^ (w[3] | ((U64)w[2] << 32));

#else /* Portable scalar version */

    /* emulate 64x64->128b multiplication, using four 32x32->64 */
    U32 const h1 = (U32)(ll1 >> 32);
    U32 const h2 = (U32)(ll2 >> 32);
    U32 const l1 = (U32)ll1;
    U32 const l2 = (U32)ll2;

    U64 const llh  = XXH_mult32to64(h1, h2);
    U64 const llm1 = XXH_mult32to64(l1, h2);
    U64 const llm2 = XXH_mult32to64(h1, l2);
    U64 const lll  = XXH_mult32to64(l1, l2);

    U64 const t = lll + (llm1 << 32);
    U64 const carry1 = t < lll;

    U64 const lllow = t + (llm2 << 32);
    U64 const carry2 = lllow < t;
    U64 const llhigh = llh + (llm1 >> 32) + (llm2 >> 32) + carry1 + carry2;

    return llhigh ^ lllow;

#endif
}


static XXH64_hash_t XXH3_avalanche(U64 h64)
{
    h64 ^= h64 >> 37;
    h64 *= PRIME64_3;
    h64 ^= h64 >> 32;
    return h64;
}


/* ==========================================
 * Short keys
 * ========================================== */

XXH_FORCE_INLINE XXH64_hash_t
XXH3_len_1to3_64b(const void* data, size_t len, const void* keyPtr, XXH64_hash_t seed)
{
    assert(data != NULL);
    assert(len > 0 && len <= 3);
    assert(keyPtr != NULL);
    {   const U32* const key32 = (const U32*) keyPtr;
        BYTE const c1 = ((const BYTE*)data)[0];
        BYTE const c2 = ((const BYTE*)data)[len >> 1];
        BYTE const c3 = ((const BYTE*)data)[len - 1];
        U32  const l1 = (U32)(c1) + ((U32)(c2) << 8);
        U32  const l2 = (U32)(len) + ((U32)(c3) << 2);
<<<<<<< HEAD
        U64  const ll11 = XXH_mult32to64(l1 + (U32)seed + key32[0],
                                         l2 + (U32)(seed >> 32) + key32[1]);
=======
        U64  const ll11 = XXH_mult32to64((unsigned int)(l1 + seed + key32[0]), (unsigned int)(l2 + key32[1]));
>>>>>>> db541949
        return XXH3_avalanche(ll11);
    }
}

XXH_FORCE_INLINE U64
XXH3_readKey64(const void* ptr)
{
    assert(((size_t)ptr & 7) == 0);   /* aligned on 8-bytes boundaries */
    if (XXH_CPU_LITTLE_ENDIAN) {
        return *(const U64*)ptr;
    } else {
        const U32* const ptr32 = (const U32*)ptr;
        return (U64)ptr32[0] + (((U64)ptr32[1]) << 32);
    }
}

XXH_FORCE_INLINE XXH64_hash_t
XXH3_len_4to8_64b(const void* data, size_t len, const void* keyPtr, XXH64_hash_t seed)
{
    assert(data != NULL);
    assert(key != NULL);
    assert(len >= 4 && len <= 8);
    {   U32 const in1 = XXH_readLE32(data);
        U32 const in2 = XXH_readLE32((const BYTE*)data + len - 4);
        U64 const in64 = in1 + ((U64)in2 << 32);
        U64 const keyed = in64 ^ (XXH3_readKey64(keyPtr) + seed);
        U64 const mix64 = len + XXH3_mul128_fold64(keyed, PRIME64_1);
        return XXH3_avalanche(mix64);
    }
}

XXH_FORCE_INLINE XXH64_hash_t
XXH3_len_9to16_64b(const void* data, size_t len, const void* keyPtr, XXH64_hash_t seed)
{
    assert(data != NULL);
    assert(key != NULL);
    assert(len >= 9 && len <= 16);
    {   const U64* const key64 = (const U64*) keyPtr;
        U64 const ll1 = XXH_readLE64(data) ^ (XXH3_readKey64(key64) + seed);
        U64 const ll2 = XXH_readLE64((const BYTE*)data + len - 8) ^ (XXH3_readKey64(key64+1) - seed);
        U64 const acc = len + (ll1 + ll2) + XXH3_mul128_fold64(ll1, ll2);
        return XXH3_avalanche(acc);
    }
}

XXH_FORCE_INLINE XXH64_hash_t
XXH3_len_0to16_64b(const void* data, size_t len, XXH64_hash_t seed)
{
    assert(data != NULL);
    assert(len <= 16);
    {   if (len > 8) return XXH3_len_9to16_64b(data, len, kKey, seed);
        if (len >= 4) return XXH3_len_4to8_64b(data, len, kKey, seed);
        if (len) return XXH3_len_1to3_64b(data, len, kKey, seed);
        return seed;
    }
}


/* ===    Long Keys    === */

#define STRIPE_LEN 64
#define STRIPE_ELTS (STRIPE_LEN / sizeof(U32))
#define ACC_NB (STRIPE_LEN / sizeof(U64))

XXH_FORCE_INLINE void
XXH3_accumulate_512(void* acc, const void *restrict data, const void *restrict key)
{
#if (XXH_VECTOR == XXH_AVX2)

    assert(((size_t)acc) & 31 == 0);
    {   ALIGN(32) __m256i* const xacc  =       (__m256i *) acc;
        const     __m256i* const xdata = (const __m256i *) data;
        const     __m256i* const xkey  = (const __m256i *) key;

        size_t i;
        for (i=0; i < STRIPE_LEN/sizeof(__m256i); i++) {
            __m256i const d   = _mm256_loadu_si256 (xdata+i);
            __m256i const k   = _mm256_loadu_si256 (xkey+i);
            __m256i const dk  = _mm256_xor_si256 (d,k);                                  /* uint32 dk[8]  = {d0+k0, d1+k1, d2+k2, d3+k3, ...} */
            __m256i const res = _mm256_mul_epu32 (dk, _mm256_shuffle_epi32 (dk, 0x31));  /* uint64 res[4] = {dk0*dk1, dk2*dk3, ...} */
            __m256i const add = _mm256_add_epi64(d, xacc[i]);
            xacc[i]  = _mm256_add_epi64(res, add);
        }
    }

#elif (XXH_VECTOR == XXH_SSE2)

    assert(((size_t)acc) & 15 == 0);
    {   ALIGN(16) __m128i* const xacc  =       (__m128i *) acc;
        const     __m128i* const xdata = (const __m128i *) data;
        const     __m128i* const xkey  = (const __m128i *) key;

        size_t i;
        for (i=0; i < STRIPE_LEN/sizeof(__m128i); i++) {
            __m128i const d   = _mm_loadu_si128 (xdata+i);
            __m128i const k   = _mm_loadu_si128 (xkey+i);
            __m128i const dk  = _mm_xor_si128 (d,k);                                 /* uint32 dk[4]  = {d0+k0, d1+k1, d2+k2, d3+k3} */
            __m128i const res = _mm_mul_epu32 (dk, _mm_shuffle_epi32 (dk, 0x31));    /* uint64 res[2] = {dk0*dk1,dk2*dk3} */
            __m128i const add = _mm_add_epi64(d, xacc[i]);
            xacc[i]  = _mm_add_epi64(res, add);
        }
    }

#elif (XXH_VECTOR == XXH_NEON)   /* to be updated, no longer with latest sse/avx updates */

    assert(((size_t)acc) & 15 == 0);
    {       uint64x2_t* const xacc  =     (uint64x2_t *)acc;
        const uint32_t* const xdata = (const uint32_t *)data;
        const uint32_t* const xkey  = (const uint32_t *)key;

        size_t i;
        for (i=0; i < STRIPE_LEN / sizeof(uint64x2_t); i++) {
            uint32x4_t const d = vld1q_u32(xdata+i*4);                           /* U32 d[4] = xdata[i]; */
            uint32x4_t const k = vld1q_u32(xkey+i*4);                            /* U32 k[4] = xkey[i]; */
            uint32x4_t dk = veorq_u32(d, k);                                     /* U32 dk[4] = {d0^k0, d1^k1, d2^k2, d3^k3} */
#if !defined(__aarch64__) && !defined(__arm64__) /* ARM32-specific hack */
            /* vzip on ARMv7 Clang generates a lot of vmovs (technically vorrs) without this.
             * vzip on 32-bit ARM NEON will overwrite the original register, and I think that Clang
             * assumes I don't want to destroy it and tries to make a copy. This slows down the code
             * a lot.
             * aarch64 not only uses an entirely different syntax, but it requires three
             * instructions...
             *    ext    v1.16B, v0.16B, #8    // select high bits because aarch64 can't address them directly
             *    zip1   v3.2s, v0.2s, v1.2s   // first zip
             *    zip2   v2.2s, v0.2s, v1.2s   // second zip
             * ...to do what ARM does in one:
             *    vzip.32 d0, d1               // Interleave high and low bits and overwrite. */
            __asm__("vzip.32 %e0, %f0" : "+w" (dk));                             /* dk = { dk0, dk2, dk1, dk3 }; */
            xacc[i] = vaddq_u64(xacc[i], vreinterpretq_u64_u32(d));              /* xacc[i] += (U64x2)d; */
            xacc[i] = vmlal_u32(xacc[i], vget_low_u32(dk), vget_high_u32(dk));   /* xacc[i] += { (U64)dk0*dk1, (U64)dk2*dk3 }; */
#else
            /* On aarch64, vshrn/vmovn seems to be equivalent to, if not faster than, the vzip method. */
            uint32x2_t dkL = vmovn_u64(vreinterpretq_u64_u32(dk));               /* U32 dkL[2] = dk & 0xFFFFFFFF; */
            uint32x2_t dkH = vshrn_n_u64(vreinterpretq_u64_u32(dk), 32);         /* U32 dkH[2] = dk >> 32; */
            xacc[i] = vaddq_u64(xacc[i], vreinterpretq_u64_u32(d));              /* xacc[i] += (U64x2)d; */
            xacc[i] = vmlal_u32(xacc[i], dkL, dkH);                              /* xacc[i] += (U64x2)dkL*(U64x2)dkH; */
#endif
        }
    }

#else   /* scalar variant of Accumulator - universal */

          U64* const xacc  =       (U64*) acc;   /* presumed aligned */
    const U32* const xdata = (const U32*) data;
    const U32* const xkey  = (const U32*) key;

    int i;
    for (i=0; i < (int)ACC_NB; i++) {
        int const left = 2*i;
        int const right= 2*i + 1;
        U32 const dataLeft  = XXH_readLE32(xdata + left);
        U32 const dataRight = XXH_readLE32(xdata + right);
        xacc[i] += XXH_mult32to64(dataLeft ^ xkey[left], dataRight ^ xkey[right]);
        xacc[i] += dataLeft + ((U64)dataRight << 32);
    }

#endif
}

static void XXH3_scrambleAcc(void* acc, const void* key)
{
#if (XXH_VECTOR == XXH_AVX2)

    assert(((size_t)acc) & 31 == 0);
    {   ALIGN(32) __m256i* const xacc = (__m256i*) acc;
        const     __m256i* const xkey  = (const __m256i *) key;
        const __m256i k1 = _mm256_set1_epi32((int)PRIME32_1);

        size_t i;
        for (i=0; i < STRIPE_LEN/sizeof(__m256i); i++) {
            __m256i data = xacc[i];
            __m256i const shifted = _mm256_srli_epi64(data, 47);
            data = _mm256_xor_si256(data, shifted);

            {   __m256i const k   = _mm256_loadu_si256 (xkey+i);
                __m256i const dk  = _mm256_xor_si256   (data, k);          /* U32 dk[4]  = {d0+k0, d1+k1, d2+k2, d3+k3} */

                __m256i const dk1 = _mm256_mul_epu32 (dk, k1);

                __m256i const d2  = _mm256_shuffle_epi32 (dk, 0x31);
                __m256i const dk2 = _mm256_mul_epu32 (d2, k1);
                __m256i const dk2h= _mm256_slli_epi64 (dk2, 32);

                xacc[i] = _mm256_add_epi64(dk1, dk2h);
        }   }
    }

#elif (XXH_VECTOR == XXH_SSE2)

    {   ALIGN(16) __m128i* const xacc = (__m128i*) acc;
        const     __m128i* const xkey  = (const __m128i *) key;
        const __m128i k1 = _mm_set1_epi32((int)PRIME32_1);

        size_t i;
        for (i=0; i < STRIPE_LEN/sizeof(__m128i); i++) {
            __m128i data = xacc[i];
            __m128i const shifted = _mm_srli_epi64(data, 47);
            data = _mm_xor_si128(data, shifted);

            {   __m128i const k   = _mm_loadu_si128 (xkey+i);
                __m128i const dk  = _mm_xor_si128   (data,k);

                __m128i const dk1 = _mm_mul_epu32 (dk,k1);

                __m128i const d2  = _mm_shuffle_epi32 (dk, 0x31);
                __m128i const dk2 = _mm_mul_epu32 (d2,k1);
                __m128i const dk2h= _mm_slli_epi64(dk2, 32);

                xacc[i] = _mm_add_epi64(dk1, dk2h);
        }   }
    }

#elif (XXH_VECTOR == XXH_NEON)   /*  <============================================ Needs update !!!!!!!!!!! */

    assert(((size_t)acc) & 15 == 0);
    {       uint64x2_t* const xacc =     (uint64x2_t*) acc;
        const uint32_t* const xkey = (const uint32_t*) key;
        size_t i;
        uint32x2_t const k1 = vdup_n_u32(PRIME32_1);
        uint32x2_t const k2 = vdup_n_u32(PRIME32_2);

        for (i=0; i < STRIPE_LEN/sizeof(uint64x2_t); i++) {
            uint64x2_t data = xacc[i];
            uint64x2_t const shifted = vshrq_n_u64(data, 47);          /* uint64 shifted[2] = data >> 47; */
            data = veorq_u64(data, shifted);                           /* data ^= shifted; */
            {
                uint32x4_t const k = vld1q_u32(xkey+i*4);               /* load */
                uint32x4_t const dk = veorq_u32(vreinterpretq_u32_u64(data), k); /* dk = data ^ key */
                /* shuffle: 0, 1, 2, 3 -> 0, 2, 1, 3 */
                uint32x2x2_t const split = vzip_u32(vget_low_u32(dk), vget_high_u32(dk));
                uint64x2_t const dk1 = vmull_u32(split.val[0],k1);     /* U64 dk[2]  = {(U64)d0*k0, (U64)d2*k2} */
                uint64x2_t const dk2 = vmull_u32(split.val[1],k2);     /* U64 dk2[2] = {(U64)d1*k1, (U64)d3*k3} */
                xacc[i] = veorq_u64(dk1, dk2);                         /* xacc[i] = dk^dk2;             */
        }   }
    }

#else   /* scalar variant of Scrambler - universal */

          U64* const xacc =       (U64*) acc;
    const U32* const xkey = (const U32*) key;

    int i;
    assert(((size_t)acc) & 7 == 0);
    for (i=0; i < (int)ACC_NB; i++) {
        U64 const key64 = XXH3_readKey64(xkey + 2*i);
        U64 acc64 = xacc[i];
        acc64 ^= acc64 >> 47;
        acc64 ^= key64;
        acc64 *= PRIME32_1;
        xacc[i] = acc64;
    }

#endif
}

static void XXH3_accumulate(U64* acc, const void* restrict data, const U32* restrict key, size_t nbStripes)
{
    size_t n;
    /* Clang doesn't unroll this loop without the pragma. Unrolling can be up to 1.4x faster. */
#if defined(__clang__) && !defined(__OPTIMIZE_SIZE__)
#  pragma clang loop unroll(enable)
#endif
    for (n = 0; n < nbStripes; n++ ) {
        XXH3_accumulate_512(acc, (const BYTE*)data + n*STRIPE_LEN, key);
        key += 2;
    }
}

static void
XXH3_hashLong(U64* acc, const void* data, size_t len)
{
    #define NB_KEYS ((KEYSET_DEFAULT_SIZE - STRIPE_ELTS) / 2)

    size_t const block_len = STRIPE_LEN * NB_KEYS;
    size_t const nb_blocks = len / block_len;

    size_t n;
    for (n = 0; n < nb_blocks; n++) {
        XXH3_accumulate(acc, (const BYTE*)data + n*block_len, kKey, NB_KEYS);
        XXH3_scrambleAcc(acc, kKey + (KEYSET_DEFAULT_SIZE - STRIPE_ELTS));
    }

    /* last partial block */
    assert(len > STRIPE_LEN);
    {   size_t const nbStripes = (len % block_len) / STRIPE_LEN;
        assert(nbStripes < NB_KEYS);
        XXH3_accumulate(acc, (const BYTE*)data + nb_blocks*block_len, kKey, nbStripes);

        /* last stripe */
        if (len & (STRIPE_LEN - 1)) {
            const BYTE* const p = (const BYTE*) data + len - STRIPE_LEN;
            XXH3_accumulate_512(acc, p, kKey + nbStripes*2);
    }   }
}


XXH_FORCE_INLINE U64 XXH3_mix2Accs(const U64* acc, const void* key)
{
    const U64* const key64 = (const U64*)key;
    return XXH3_mul128_fold64(
               acc[0] ^ XXH3_readKey64(key64),
               acc[1] ^ XXH3_readKey64(key64+1) );
}

static XXH64_hash_t XXH3_mergeAccs(const U64* acc, const U32* key, U64 start)
{
    U64 result64 = start;

    result64 += XXH3_mix2Accs(acc+0, key+0);
    result64 += XXH3_mix2Accs(acc+2, key+4);
    result64 += XXH3_mix2Accs(acc+4, key+8);
    result64 += XXH3_mix2Accs(acc+6, key+12);

    return XXH3_avalanche(result64);
}


XXH_FORCE_INLINE void XXH3_initKeySeed(U32* key, U64 seed64)
{
    U32 const seed1 = (U32)seed64;
    U32 const seed2 = (U32)(seed64 >> 32);
    int i;
    assert(KEYSET_DEFAULT_SIZE & 3 == 0);
    for (i=0; i < KEYSET_DEFAULT_SIZE; i+=4) {
        key[i+0] = kKey[i+0] + seed1;
        key[i+1] = kKey[i+1] - seed2;
        key[i+2] = kKey[i+2] + seed2;
        key[i+3] = kKey[i+3] - seed1;
    }
}

XXH_NO_INLINE XXH64_hash_t    /* It's important for performance that XXH3_hashLong is not inlined. Not sure why (uop cache maybe ?), but difference is large and easily measurable */
XXH3_hashLong_64b(const void* data, size_t len, XXH64_hash_t seed)
{
    ALIGN(64) U64 acc[ACC_NB] = { seed, PRIME64_1, PRIME64_2, PRIME64_3, PRIME64_4, PRIME64_5, (U64)0 - seed, 0 };
    ALIGN(64) U32 key[KEYSET_DEFAULT_SIZE];

    XXH3_initKeySeed(key, seed);

    XXH3_hashLong(acc, data, len);

    /* converge into final hash */
    assert(sizeof(acc) == 64);
    return XXH3_mergeAccs(acc, key, (U64)len * PRIME64_1);
}


XXH_FORCE_INLINE U64 XXH3_mix16B(const void* data, const void* key, U64 seed64)
{
    const U64* const key64 = (const U64*)key;
    U64 const ll1 = XXH_readLE64(data);
    U64 const ll2 = XXH_readLE64((const BYTE*)data+8);
    return XXH3_mul128_fold64(
               ll1 ^ (XXH3_readKey64(key64)   + seed64),
               ll2 ^ (XXH3_readKey64(key64+1) - seed64) ) ;
}


/* ===   Public entry point   === */

XXH_PUBLIC_API XXH64_hash_t
XXH3_64bits_withSeed(const void* data, size_t len, XXH64_hash_t seed)
{
    const BYTE* const p = (const BYTE*)data;
    const char* const key = (const char*)kKey;

    if (len <= 16) return XXH3_len_0to16_64b(data, len, seed);

    {   U64 acc = len * PRIME64_1;
        if (len > 32) {
            if (len > 64) {
                if (len > 96) {
                    if (len > 128) return XXH3_hashLong_64b(data, len, seed);

                    acc += XXH3_mix16B(p+48, key+96, seed);
                    acc += XXH3_mix16B(p+len-64, key+112, seed);
                }

                acc += XXH3_mix16B(p+32, key+64, seed);
                acc += XXH3_mix16B(p+len-48, key+80, seed);
            }

            acc += XXH3_mix16B(p+16, key+32, seed);
            acc += XXH3_mix16B(p+len-32, key+48, seed);
        }

        acc += XXH3_mix16B(p+0, key+0, seed);
        acc += XXH3_mix16B(p+len-16, key+16, seed);

        return XXH3_avalanche(acc);
    }
}


XXH_PUBLIC_API XXH64_hash_t XXH3_64bits(const void* data, size_t len)
{
    return XXH3_64bits_withSeed(data, len, 0);
}



/* ==========================================
 * XXH3 128 bits (=> XXH128)
 * ========================================== */

XXH_FORCE_INLINE XXH128_hash_t
XXH3_len_1to3_128b(const void* data, size_t len, const void* keyPtr, XXH64_hash_t seed)
{
    assert(data != NULL);
    assert(len > 0 && len <= 3);
    assert(keyPtr != NULL);
    {   const U32* const key32 = (const U32*) keyPtr;
        BYTE const c1 = ((const BYTE*)data)[0];
        BYTE const c2 = ((const BYTE*)data)[len >> 1];
        BYTE const c3 = ((const BYTE*)data)[len - 1];
        U32  const l1 = (U32)(c1) + ((U32)(c2) << 8);
        U32  const l2 = (U32)(len) + ((U32)(c3) << 2);
        U64  const ll11 = XXH_mult32to64((unsigned int)(l1 + seed + key32[0]), (unsigned int)(l2 + key32[1]));
        U64  const ll12 = XXH_mult32to64((unsigned int)(l1 + key32[2]), (unsigned int)(l2 - seed + key32[3]));
        XXH128_hash_t const h128 = { XXH3_avalanche(ll11), XXH3_avalanche(ll12) };
        return h128;
    }
}


XXH_FORCE_INLINE XXH128_hash_t
XXH3_len_4to8_128b(const void* data, size_t len, const void* keyPtr, XXH64_hash_t seed)
{
    assert(data != NULL);
    assert(len >= 4 && len <= 8);
    {   const U32* const key32 = (const U32*) keyPtr;
        U32 const l1 = XXH_readLE32(data) + (U32)seed + key32[0];
        U32 const l2 = XXH_readLE32((const BYTE*)data + len - 4) + (U32)(seed >> 32) + key32[1];
        U64 const acc1 = len + l1 + ((U64)l2 << 32) + XXH_mult32to64(l1, l2);
        U64 const acc2 = len*PRIME64_1 + l1*PRIME64_2 + l2*PRIME64_3;
        {   XXH128_hash_t const h128 = { XXH3_avalanche(acc1), XXH3_avalanche(acc2) };
            return h128;
        }
    }
}

XXH_FORCE_INLINE XXH128_hash_t
XXH3_len_9to16_128b(const void* data, size_t len, const void* keyPtr, XXH64_hash_t seed)
{
    assert(data != NULL);
    assert(key != NULL);
    assert(len >= 9 && len <= 16);
    {   const U64* const key64 = (const U64*) keyPtr;
        U64 acc1 = PRIME64_1 * ((U64)len + seed);
        U64 acc2 = PRIME64_2 * ((U64)len - seed);
        U64 const ll1 = XXH_readLE64(data);
        U64 const ll2 = XXH_readLE64((const BYTE*)data + len - 8);
        acc1 += XXH3_mul128_fold64(ll1 + XXH3_readKey64(key64+0), ll2 + XXH3_readKey64(key64+1));
        acc2 += XXH3_mul128_fold64(ll1 + XXH3_readKey64(key64+2), ll2 + XXH3_readKey64(key64+3));
        {   XXH128_hash_t const h128 = { XXH3_avalanche(acc1), XXH3_avalanche(acc2) };
            return h128;
        }
    }
}

XXH_FORCE_INLINE XXH128_hash_t
XXH3_len_0to16_128b(const void* data, size_t len, XXH64_hash_t seed)
{
    assert(data != NULL);
    assert(len <= 16);
    {   if (len > 8) return XXH3_len_9to16_128b(data, len, kKey, seed);
        if (len >= 4) return XXH3_len_4to8_128b(data, len, kKey, seed);
        if (len) return XXH3_len_1to3_128b(data, len, kKey, seed);
        {   XXH128_hash_t const h128 = { seed, (XXH64_hash_t)0 - seed };
            return h128;
        }
    }
}

XXH_NO_INLINE XXH128_hash_t    /* It's important for performance that XXH3_hashLong is not inlined. Not sure why (uop cache maybe ?), but difference is large and easily measurable */
XXH3_hashLong_128b(const void* data, size_t len, XXH64_hash_t seed)
{
    ALIGN(64) U64 acc[ACC_NB] = { seed, PRIME64_1, PRIME64_2, PRIME64_3, PRIME64_4, PRIME64_5, (U64)0 - seed, 0 };
    assert(len > 128);

    XXH3_hashLong(acc, data, len);

    /* converge into final hash */
    assert(sizeof(acc) == 64);
    {   U64 const low64 = XXH3_mergeAccs(acc, kKey, (U64)len * PRIME64_1);
        U64 const high64 = XXH3_mergeAccs(acc, kKey+16, ((U64)len+1) * PRIME64_2);
        XXH128_hash_t const h128 = { low64, high64 };
        return h128;
    }
}

XXH_PUBLIC_API XXH128_hash_t
XXH3_128bits_withSeed(const void* data, size_t len, XXH64_hash_t seed)
{
    if (len <= 16) return XXH3_len_0to16_128b(data, len, seed);

    {   U64 acc1 = PRIME64_1 * (len + seed);
        U64 acc2 = 0;
        const BYTE* const p = (const BYTE*)data;
        const char* const key = (const char*)kKey;
        if (len > 32) {
            if (len > 64) {
                if (len > 96) {
                    if (len > 128) return XXH3_hashLong_128b(data, len, seed);

                    acc1 += XXH3_mix16B(p+48, key+96, seed);
                    acc2 += XXH3_mix16B(p+len-64, key+112, seed);
                }

                acc1 += XXH3_mix16B(p+32, key+64, seed);
                acc2 += XXH3_mix16B(p+len-48, key+80, seed);
            }

            acc1 += XXH3_mix16B(p+16, key+32, seed);
            acc2 += XXH3_mix16B(p+len-32, key+48, seed);

        }

        acc1 += XXH3_mix16B(p+0, key+0, seed);
        acc2 += XXH3_mix16B(p+len-16, key+16, seed);

        {   U64 const part1 = acc1 + acc2;
            U64 const part2 = (acc1 * PRIME64_3) + (acc2 * PRIME64_4) + ((len - seed) * PRIME64_2);
            XXH128_hash_t const h128 = { XXH3_avalanche(part1), (XXH64_hash_t)0 - XXH3_avalanche(part2) };
            return h128;
        }
    }
}


XXH_PUBLIC_API XXH128_hash_t XXH3_128bits(const void* data, size_t len)
{
    return XXH3_128bits_withSeed(data, len, 0);
}


XXH_PUBLIC_API XXH128_hash_t XXH128(const void* data, size_t len, XXH64_hash_t seed)
{
    return XXH3_128bits_withSeed(data, len, seed);
}

#endif  /* XXH3_H */<|MERGE_RESOLUTION|>--- conflicted
+++ resolved
@@ -297,12 +297,8 @@
         BYTE const c3 = ((const BYTE*)data)[len - 1];
         U32  const l1 = (U32)(c1) + ((U32)(c2) << 8);
         U32  const l2 = (U32)(len) + ((U32)(c3) << 2);
-<<<<<<< HEAD
         U64  const ll11 = XXH_mult32to64(l1 + (U32)seed + key32[0],
                                          l2 + (U32)(seed >> 32) + key32[1]);
-=======
-        U64  const ll11 = XXH_mult32to64((unsigned int)(l1 + seed + key32[0]), (unsigned int)(l2 + key32[1]));
->>>>>>> db541949
         return XXH3_avalanche(ll11);
     }
 }
